--- conflicted
+++ resolved
@@ -10,14 +10,10 @@
 from airflow.models import XCOM_RETURN_KEY, Variable
 from airflow.models.baseoperator import BaseOperator
 from airflow.providers.http.hooks.http import HttpHook
-<<<<<<< HEAD
-#from airflow.providers.postgres.hooks.postgres import PostgresHook
-=======
->>>>>>> 3c759d78
-from postgres_on_azure_hook import PostgresOnAzureHook
 from airflow.utils.decorators import apply_defaults
 from environs import Env
 from http_params_hook import HttpParamsHook
+from postgres_on_azure_hook import PostgresOnAzureHook
 from schematools import TMP_TABLE_POSTFIX
 from schematools.importer.ndjson import NDJSONImporter
 from schematools.utils import dataset_schema_from_url
@@ -34,7 +30,7 @@
 # value used by GOB to connect relations: [{"bronwaarde": <value>}, {"bronwaarde": <value>}, ...] (json)
 # output format: [<value>, <value>]
 # https://github.com/Amsterdam/GOB-API/blob/develop/src/gobapi/graphql_streaming/response_custom.py
-GOB_SRC_VALUE = 'bronwaarde'
+GOB_SRC_VALUE = "bronwaarde"
 
 
 class HttpGobOperator(BaseOperator):
@@ -276,4 +272,4 @@
                 cursor_pos = last_record["cursor"]
 
         # On successfull completion, remove cursor_pos variable
-        Variable.delete(f"{dataset_table_id}.cursor_pos")      +        Variable.delete(f"{dataset_table_id}.cursor_pos")