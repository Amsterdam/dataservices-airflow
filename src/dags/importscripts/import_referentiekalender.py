--- conflicted
+++ resolved
@@ -1,8 +1,5 @@
-<<<<<<< HEAD
 from typing import Optional
 
-=======
->>>>>>> 03b9aaf6
 import pandas as pd
 from common.db import DatabaseEngine, get_ora_engine
 from psycopg2 import sql
@@ -184,12 +181,8 @@
                 )
                 cur.execute(
                     sql.SQL(
-<<<<<<< HEAD
                         "ALTER TABLE {table_name} ALTER COLUMN\
                             DATUM TYPE DATE USING DATUM::DATE;"
-=======
-                        "ALTER TABLE {table_name} ALTER COLUMN DATUM TYPE DATE USING DATUM::DATE;"
->>>>>>> 03b9aaf6
                     ).format(table_name=sql.Identifier(table_name))
                 )
             conn.commit()