--- conflicted
+++ resolved
@@ -320,11 +320,7 @@
         for resource in resources
     ]
 
-<<<<<<< HEAD
     # 18. Clean up (remove temp table _new)
-=======
-    # 16. Clean up (remove temp table _new)
->>>>>>> 414fd9b5
     clean_ups = [
         PostgresOperator(
             task_id=f"clean_up_{resource}",
@@ -335,22 +331,14 @@
         for resource in resources
     ]
 
-<<<<<<< HEAD
     # 19. Grant database permissions
     grant_db_permissions = PostgresPermissionsOperator(task_id="grants", dag_name=dag_id)
-=======
-    # 17. Grant database permissions
-    grant_db_permissions = PostgresPermissionsOperator(
-        task_id="grants",
-        dag_name=dag_id
-    )
->>>>>>> 414fd9b5
+
 
 # FLOW. define flow with parallel executing of serial tasks for each file
 slack_at_start >> mk_tmp_dir >> (download_data_obs + download_data_maps)
 
 for data in download_data_obs:
-<<<<<<< HEAD
 
     data >> Interface >> cleanse_data
 
@@ -365,18 +353,6 @@
 for (create_id, import_data) in zip(unique_id, load_data):
 
     [create_id >> import_data] >> Interface3 >> add_geom_col
-=======
-
-    data >> Interface >> unique_id
-
-for data_maps in download_data_maps:
-
-    data_maps >> Interface >> unique_id
-
-for (create_id, import_data) in zip(unique_id, load_data):
-
-    [create_id >> import_data] >> Interface2 >> add_geom_col
->>>>>>> 414fd9b5
 
 for (add_geom, lookup_geom) in zip(add_geom_col, lookup_geometry_typeahead):
 
