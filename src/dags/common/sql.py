--- conflicted
+++ resolved
@@ -13,23 +13,18 @@
 # like so: 1 == POINT, 2 == LINESTRING, 3 == POLYGON
 SQL_GEOMETRY_VALID: Final = """
     {% set srid = params.srid|default(28992, true) %}
-<<<<<<< HEAD
     {% set schema = params.schema|default("public", true) %}
     UPDATE {{ schema }}.{{ params.tablename }}
-=======
-    {% set geo_column = params.geo_column|default("GEOMETRY", true) %}
-    UPDATE {{ params.tablename }}
->>>>>>> 03b9aaf6
     {% if params.geom_type_number is defined %}
-    SET {{ geo_column }} = ST_MakeValid(
+    SET GEOMETRY = ST_MakeValid(
       ST_SetSRID(
         ST_GeomFromText(
           ST_AsText(
-            ST_CollectionExtract({{ geo_column }}, {{ params.geom_type_number }}))), {{ srid }}))
+            ST_CollectionExtract(GEOMETRY, {{ params.geom_type_number }}))), {{ srid }}))
     {% else %}
-    SET {{ geo_column }} = ST_MakeValid({{ geo_column }})
+    SET GEOMETRY = ST_MakeValid(GEOMETRY)
     {% endif %}
-    WHERE ST_IsValid({{ geo_column }}) = false;
+    WHERE ST_IsValid(GEOMETRY) = false;
     COMMIT;
 """
 
