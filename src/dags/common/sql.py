--- conflicted
+++ resolved
@@ -6,11 +6,6 @@
     COMMIT;
 """
 
-<<<<<<< HEAD
-SQL_GEOMETRY_VALID: Final = """
-    UPDATE {{ params.tablename }}
-    SET GEOMETRY = ST_MakeValid(GEOMETRY)
-=======
 # In case of a collectionGeometry, that is flagged as invalid when using `ST_IsValid`,
 # we need to extract the relevant geometry that will be expected in the database.
 # To do so, specifiy the value for `geom_type_number` for the geometry type want to extract
@@ -27,7 +22,6 @@
     {% else %}
     SET GEOMETRY = ST_MakeValid(GEOMETRY)
     {% endif %}
->>>>>>> 65f14f2b
     WHERE ST_IsValid(GEOMETRY) = false;
     COMMIT;
 """
