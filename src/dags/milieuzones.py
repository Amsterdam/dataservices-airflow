import operator
from airflow import DAG
from airflow.models import Variable
from airflow.operators.bash_operator import BashOperator
from airflow.operators.postgres_operator import PostgresOperator
from airflow.operators.python_operator import PythonOperator
from airflow.operators.dummy_operator import DummyOperator
from ogr2ogr_operator import Ogr2OgrOperator
from provenance_rename_operator import ProvenanceRenameOperator
from postgres_rename_operator import PostgresTableRenameOperator
from postgres_permissions_operator import PostgresPermissionsOperator
from swift_operator import SwiftOperator

from common import (
    default_args,
    slack_webhook_token,
    DATAPUNT_ENVIRONMENT,
    SHARED_DIR,
    MessageOperator,
    quote_string,
)

from common.db import DatabaseEngine

from sql.milieuzones import DEL_ROWS, DROP_COLS

from postgres_check_operator import (
    PostgresMultiCheckOperator,
    COUNT_CHECK,
    GEO_CHECK,
)

from importscripts.import_milieuzones import import_milieuzones

dag_id: str = "milieuzones"
variables_milieuzones: dict = Variable.get("milieuzones", deserialize_json=True)
files_to_download: dict = variables_milieuzones["files_to_download"]
tables_to_create: dict = variables_milieuzones["tables_to_create"]
tmp_dir: str = f"{SHARED_DIR}/{dag_id}"
total_checks: list = []
count_checks: list = []
geo_checks: list = []
check_name: dict = {}
db_conn: object = DatabaseEngine()


with DAG(
    dag_id,
    description="touringcars, taxis, brom- en snorfietsen, vrachtwagens en bestelbussen",
    default_args=default_args,
    user_defined_filters=dict(quote=quote_string),
    template_searchpath=["/"],
) as dag:

    # 1. Post info message on slack
    slack_at_start = MessageOperator(
        task_id="slack_at_start",
        http_conn_id="slack",
        webhook_token=slack_webhook_token,
        message=f"Starting {dag_id} ({DATAPUNT_ENVIRONMENT})",
        username="admin",
    )

    # 2. Create temp directory to store files
    mkdir = BashOperator(task_id="mkdir", bash_command=f"mkdir -p {tmp_dir}")

    # 3. Download data
    download_data = [
        SwiftOperator(
            task_id=f"download_{file}",
            # Default swift = Various Small Datasets objectstore
            # swift_conn_id="SWIFT_DEFAULT",
            container="milieuzones",
            object_id=f"{file}",
            output_path=f"{tmp_dir}/{file}",
        )
        for file in files_to_download
    ]

    # 4. Convert data to geojson
    convert_to_geojson = [
        PythonOperator(
            task_id=f"convert_{file}_to_geojson",
            python_callable=import_milieuzones,
            op_args=[
                f"{tmp_dir}/{file}",
                f"{tmp_dir}/geojson_{file}",
            ],
        )
        for file in files_to_download
    ]

    # 4. Dummy operator acts as an interface between parallel tasks to
    # another parallel tasks with different number of lanes
    #  (without this intermediar, Airflow will give an error)
    Interface = DummyOperator(task_id="interface")

    # 5. Create SQL
    import_data = [
        Ogr2OgrOperator(
            task_id=f"import_data_{key}",
            target_table_name=f"{dag_id}_{key}_new",
            input_file=f"{tmp_dir}/geojson_milieuzones.json",
            s_srs=None,
            auto_detect_type="YES",
            mode="PostgreSQL",
            fid="fid",
            db_conn=db_conn,
        )
        for key, code in tables_to_create.items()
    ]

    # 6. Drop unnecessary cols
    drop_cols = [
        PostgresOperator(
            task_id=f"drop_cols_{key}",
            sql=DROP_COLS,
            params=dict(tablename=f"{dag_id}_{key}_new"),
        )
        for key in tables_to_create
    ]

    # 7. Drop unnecessary cols
    del_rows = [
        PostgresOperator(
            task_id=f"del_rows_{key}",
            sql=DEL_ROWS,
            params=dict(tablename=f"{dag_id}_{key}_new"),
        )
        for key in tables_to_create
    ]

    # 8. Rename COLUMNS based on Provenance
    provenance_translation = ProvenanceRenameOperator(
        task_id="rename_columns",
        dataset_name=f"{dag_id}",
        prefix_table_name=f"{dag_id}_",
        postfix_table_name="_new",
        rename_indexes=False,
        pg_schema="public",
    )

    # 9. Revalidate invalid geometry records
    # the source has some invalid records
    # to do: inform the source maintainer
    revalidate_geometry_records = [
        PostgresOperator(
            task_id=f"revalidate_geometry_{key}",
            sql=[
                f"""UPDATE {dag_id}_{key}_new
                SET geometry = ST_CollectionExtract((st_makevalid(geometry)),3)
                WHERE 1=1 AND ST_IsValid(geometry) is false;
                COMMIT;""",
            ],
        )
        for key in tables_to_create.keys()
    ]

    # Prepare the checks and added them per source to a dictionary
    for key in tables_to_create.keys():

        total_checks.clear()
        count_checks.clear()
        geo_checks.clear()

        count_checks.append(
            COUNT_CHECK.make_check(
                check_id=f"count_check_{key}",
                pass_value=1,
                params=dict(table_name=f"{dag_id}_{key}_new"),
                result_checker=operator.ge,
            )
        )

        geo_checks.append(
            GEO_CHECK.make_check(
                check_id=f"geo_check_{key}",
                params=dict(
                    table_name=f"{dag_id}_{key}_new",
                    geotype=["MULTIPOLYGON"],
                ),
                pass_value=1,
            )
        )

        total_checks = count_checks + geo_checks
        check_name[f"{key}"] = total_checks

    # 10. Execute bundled checks on database
    multi_checks = [
        PostgresMultiCheckOperator(task_id=f"multi_check_{key}", checks=check_name[f"{key}"])
        for key in tables_to_create.keys()
    ]

    # 11. Rename TABLE
    rename_tables = [
        PostgresTableRenameOperator(
            task_id=f"rename_table_{key}",
            old_table_name=f"{dag_id}_{key}_new",
            new_table_name=f"{dag_id}_{key}",
        )
        for key in tables_to_create.keys()
    ]

    # 11. Grant database permissions
    grant_db_permissions = PostgresPermissionsOperator(
        task_id="grants",
        dag_name=dag_id
    )

slack_at_start >> mkdir >> download_data

for data, convert in zip(download_data, convert_to_geojson):

    data >> convert >> Interface >> import_data

for (
    import_data_file,
    drop_cols,
    del_rows,
    revalidate_geometry_record,
    multi_check,
    rename_table,
) in zip(
    import_data,
    drop_cols,
    del_rows,
    revalidate_geometry_records,
    multi_checks,
    rename_tables,
):

    [
        import_data_file >> drop_cols >> del_rows
    ] >> provenance_translation >> revalidate_geometry_record

    [revalidate_geometry_record >> multi_check >> rename_table]

rename_tables >> grant_db_permissions

dag.doc_md = """
<<<<<<< HEAD
    #### DAG summary
    This DAG contains data about environmental omission zones (milieuzones) i.e. touringcars, taxi's, brom- en snorfietsen, vrachtwagens en bestelbussen.
=======
    #### DAG summery
    This DAG containts data about environmental omission zones (milieuzones) i.e.
    touringcars, taxi's, brom- en snorfietsen, vrachtwagens en bestelbussen.
>>>>>>> 445a4900
    #### Mission Critical
    Classified as 2 (beschikbaarheid [range: 1,2,3])
    #### On Failure Actions
    Fix issues and rerun dag on working days
    #### Point of Contact
    Inform the businessowner at [businessowner]@amsterdam.nl
    #### Business Use Case / process / origin
    Na
    #### Prerequisites/Dependencies/Resourcing
    https://api.data.amsterdam.nl/v1/docs/datasets/milieuzones.html
    https://api.data.amsterdam.nl/v1/docs/wfs-datasets/milieuzones.html
    Example geosearch:
    https://api.data.amsterdam.nl/geosearch?datasets=milieuzones/taxi&x=106434&y=488995&radius=10
"""<|MERGE_RESOLUTION|>--- conflicted
+++ resolved
@@ -239,14 +239,9 @@
 rename_tables >> grant_db_permissions
 
 dag.doc_md = """
-<<<<<<< HEAD
     #### DAG summary
-    This DAG contains data about environmental omission zones (milieuzones) i.e. touringcars, taxi's, brom- en snorfietsen, vrachtwagens en bestelbussen.
-=======
-    #### DAG summery
-    This DAG containts data about environmental omission zones (milieuzones) i.e.
+    This DAG contains data about environmental omission zones (milieuzones) i.e.
     touringcars, taxi's, brom- en snorfietsen, vrachtwagens en bestelbussen.
->>>>>>> 445a4900
     #### Mission Critical
     Classified as 2 (beschikbaarheid [range: 1,2,3])
     #### On Failure Actions
